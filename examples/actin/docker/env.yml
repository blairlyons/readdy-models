name: models
channels:
  - conda-forge
dependencies:
  - python=3.9
<<<<<<< HEAD
  - readdy==2.0.9
  - pip
  - pip:
    - "simulariumio @ git+https://github.com/simularium/simulariumio.git@feature/check-float-values"
    - "simularium_readdy_models[examples] @ git+https://github.com/simularium/readdy-models.git@actin-compression"
=======
  - conda-forge::readdy
  - pip
  - pip:
    - "simularium_readdy_models[examples] @ git+https://github.com/simularium/readdy-models.git"
>>>>>>> 12fa6ca3
<|MERGE_RESOLUTION|>--- conflicted
+++ resolved
@@ -3,15 +3,8 @@
   - conda-forge
 dependencies:
   - python=3.9
-<<<<<<< HEAD
   - readdy==2.0.9
   - pip
   - pip:
     - "simulariumio @ git+https://github.com/simularium/simulariumio.git@feature/check-float-values"
-    - "simularium_readdy_models[examples] @ git+https://github.com/simularium/readdy-models.git@actin-compression"
-=======
-  - conda-forge::readdy
-  - pip
-  - pip:
-    - "simularium_readdy_models[examples] @ git+https://github.com/simularium/readdy-models.git"
->>>>>>> 12fa6ca3
+    - "simularium_readdy_models[examples] @ git+https://github.com/simularium/readdy-models.git@actin-compression"