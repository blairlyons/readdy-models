--- conflicted
+++ resolved
@@ -6,11 +6,7 @@
   - readdy/label/dev::readdy
   - pip
   - pip:
-<<<<<<< HEAD
-    - "simularium_readdy_models[viz] @ git+https://github.com/simularium/simularium-models-util.git"
-=======
     - "simularium_readdy_models[viz] @ git+https://github.com/simularium/readdy-models.git"
->>>>>>> 12fa6ca3
     - "pandas>=1.1.0"
     - "openpyxl>=3.0"
     - "awscli"
