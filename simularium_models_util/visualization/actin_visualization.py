--- conflicted
+++ resolved
@@ -718,16 +718,7 @@
 
     @staticmethod
     def generate_polymerization_plots(
-<<<<<<< HEAD
-        monomer_data, times, reactions, box_size, periodic_boundary=True, plots=None
-=======
-        actin_number_types,
-        path_to_readdy_h5,
-        box_size,
-        stride=1,
-        periodic_boundary=True,
-        plots=None,
->>>>>>> 41ab5bf8
+        actin_number_types, monomer_data, times, reactions, box_size, periodic_boundary=True, plots=None
     ):
         """
         Use an ActinAnalyzer to generate plots of observables
@@ -938,7 +929,6 @@
         return plots
 
     @staticmethod
-<<<<<<< HEAD
     def _get_added_dimensions_for_lines(
         traj_data: TrajectoryData,
         max_agents: int,
@@ -1084,6 +1074,7 @@
 
     @staticmethod
     def visualize_actin(
+        actin_number_types, 
         path_to_readdy_h5: str,
         box_size: np.ndarray,
         total_steps: int,
@@ -1100,13 +1091,6 @@
         """
         visualize an actin trajectory in Simularium
         """
-=======
-    def visualize_actin(
-        actin_number_types, path_to_readdy_h5, box_size, total_steps, plots=None
-    ):
-        """
-        visualize an actin trajectory in Simularium
-        """
         # radii
         extra_radius = 1.5
         actin_radius = 2.0 + extra_radius
@@ -1331,7 +1315,6 @@
                     ),
                 },
             )
->>>>>>> 41ab5bf8
         # convert
         data = ReaddyData(
             # assume 1e3 recorded steps
