name: Build Main

on:
  push:
    branches:
      - main
  schedule:
    # <minute [0,59]> <hour [0,23]> <day of the month [1,31]> <month of the year [1,12]> <day of the week [0,6]>
    # https://pubs.opengroup.org/onlinepubs/9699919799/utilities/crontab.html#tag_20_25_07
    # Run every Monday at 18:00:00 UTC (Monday at 10:00:00 PST)
    - cron: '0 18 * * 1'

jobs:
  test:
    runs-on: ${{ matrix.os }}
    strategy:
      matrix:
        python-version: [3.9]
        os: [ubuntu-latest]

    steps:
    - uses: actions/checkout@v1
    - name: Setup MiniConda
      uses: conda-incubator/setup-miniconda@v2
      with:
        auto-update-conda: true
        python-version: ${{ matrix.python-version }}
        channels: readdy/label/dev,conda-forge
    - name: Install Conda Deps
      shell: bash -l {0}
      run: |
        conda install readdy
    - name: Install Dependencies
      shell: bash -l {0}
      run: |
        python -m pip install --upgrade pip
        pip install .[test]
    - name: Test with pytest
      shell: bash -l {0}
      run: |
        pytest --cov-report xml --cov=simularium_readdy_models simularium_readdy_models/tests/
<<<<<<< HEAD
    - name: Upload codecov
      uses: codecov/codecov-action@v1
=======
    - name: Upload Codecov
      uses: codecov/codecov-action@v3
>>>>>>> 12fa6ca3

  lint:
    runs-on: ubuntu-latest

    steps:
    - uses: actions/checkout@v1
    - name: Setup MiniConda
      uses: conda-incubator/setup-miniconda@v2
      with:
        auto-update-conda: true
        python-version: 3.9
        channels: readdy/label/dev,conda-forge
    - name: Install Conda Deps
      shell: bash -l {0}
      run: |
        conda install readdy
    - name: Install Dependencies
      shell: bash -l {0}
      run: |
        python -m pip install --upgrade pip
        pip install .[test]
    - name: Lint with flake8
      shell: bash -l {0}
      run: |
        flake8 simularium_readdy_models --count --verbose --show-source --statistics
    - name: Check with black
      shell: bash -l {0}
      run: |
        black --check simularium_readdy_models

  publish:
    if: "contains(github.event.head_commit.message, 'Bump version')"
    needs: [test, lint]
    runs-on: ubuntu-latest

    steps:
    - uses: actions/checkout@v1
    - name: Setup MiniConda
      uses: conda-incubator/setup-miniconda@v2
      with:
        auto-update-conda: true
        python-version: 3.9
        channels: readdy/label/dev,conda-forge
    - name: Install Conda Deps
      shell: bash -l {0}
      run: |
        conda install readdy
    - name: Install Dependencies
      shell: bash -l {0}
      run: |
        python -m pip install --upgrade pip
        pip install setuptools wheel
    - name: Build Package
      shell: bash -l {0}
      run: |
        python setup.py sdist bdist_wheel
    - name: Publish to PyPI
      uses: pypa/gh-action-pypi-publish@master
      with:
        user: aicspypi
        password: ${{ secrets.PYPI_TOKEN }}<|MERGE_RESOLUTION|>--- conflicted
+++ resolved
@@ -39,13 +39,8 @@
       shell: bash -l {0}
       run: |
         pytest --cov-report xml --cov=simularium_readdy_models simularium_readdy_models/tests/
-<<<<<<< HEAD
-    - name: Upload codecov
-      uses: codecov/codecov-action@v1
-=======
     - name: Upload Codecov
       uses: codecov/codecov-action@v3
->>>>>>> 12fa6ca3
 
   lint:
     runs-on: ubuntu-latest
